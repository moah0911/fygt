--- conflicted
+++ resolved
@@ -909,12 +909,8 @@
 def check_api_key_status():
     """Check if the Gemini API key is configured"""
     if not GEMINI_API_KEY:
-<<<<<<< HEAD
         return "❌ Not configured", "Please add GEMINI_API_KEY to your .env file."
 
-=======
-        return "âŒ Not configured", "Please add GEMINI_API_KEY to your .env file."
->>>>>>> b4bc4297
     else:
         # Only show that the key is configured, not the actual key
         return "âœ… Configured", "API key is set and ready to use."
@@ -1556,14 +1552,135 @@
                                     {"name": f"GeoGebra Materials for {ai_topic}", "url": f"https://www.geogebra.org/search/{ai_topic.replace(' ', '%20')}"},
                             ]
                             online_courses = [
-                                    {"name": f"Coursera - {ai_topic} Courses", "url": f"https://www.coursera.org/search?query={ai_topic.replace(' ', '%20')}"},
-                                    {"name": f"Khan Academy - {ai_topic}", "url": f"https://www.khanacademy.org/search?referer=%2F&page_search_query={ai_topic.replace(' ', '+')}"},
+                                {"name": f"Coursera: Mathematics for {ai_grade} Level", "url": f"https://www.coursera.org/search?query={ai_topic}%20{ai_subject}&index=prod_all_launched_products_term_optimization"},
+                                {"name": f"edX: {ai_topic} Courses", "url": f"https://www.edx.org/search?q={ai_topic}+{ai_subject}"},
+                                {"name": f"Udemy: {ai_topic} in Mathematics", "url": f"https://www.udemy.com/courses/search/?src=ukw&q={ai_topic}+{ai_subject}"}
+                            ]
+                            books_articles = [
+                                {"name": f"OpenStax: Free Mathematics Textbooks", "url": "https://openstax.org/subjects/math"},
+                                {"name": f"JSTOR Articles on {ai_topic}", "url": f"https://www.jstor.org/action/doBasicSearch?Query={ai_topic}+{ai_subject}"},
+                                {"name": f"arXiv Mathematics Papers on {ai_topic}", "url": f"https://arxiv.org/search/?query={ai_topic}+{ai_subject}&searchtype=all"}
+                            ]
+                            videos_podcasts = [
+                                {"name": f"3Blue1Brown: Visual Mathematics", "url": "https://www.3blue1brown.com/"},
+                                {"name": f"Numberphile Videos on {ai_topic}", "url": f"https://www.youtube.com/user/numberphile/search?query={ai_topic}"},
+                                {"name": f"Math Ed Podcast", "url": "https://www.podomatic.com/podcasts/mathed"}
+                            ]
+                            next_topics = [
+                                f"Advanced applications of {ai_topic} in real-world contexts",
+                                f"Connecting {ai_topic} to related mathematical concepts",
+                                f"Using technology tools to explore {ai_topic} more deeply"
                             ]
                         elif ai_subject.lower() in ["science", "biology", "chemistry", "physics"]:
                             resources = [
-                                    {"name": f"PhET Interactive Simulations for {ai_topic}", "url": f"https://phet.colorado.edu/en/simulations/filter?sort=alpha&view=grid&q={ai_topic.replace(' ', '+')}"}
-                                ]
-                            
+                                {"name": f"PhET Interactive Simulations: {ai_topic}", "url": f"https://phet.colorado.edu/en/simulations/filter?subjects=biology,chemistry,earth-science,physics&type=html,prototype&sort=alpha&view=grid&search={ai_topic.replace(' ', '+')}"},
+                                {"name": f"NASA Education Resources on {ai_topic}", "url": f"https://www.nasa.gov/education/resources/?search={ai_topic.replace(' ', '+')}"},
+                                {"name": f"National Geographic: {ai_topic}", "url": f"https://www.nationalgeographic.org/education/search/?q={ai_topic.replace(' ', '+')}"},
+                                {"name": f"HHMI BioInteractive: {ai_topic}", "url": f"https://www.biointeractive.org/search?keywords={ai_topic.replace(' ', '+')}&sort_by=search_api_relevance"}
+                            ]
+                            online_courses = [
+                                {"name": f"Coursera: {ai_subject} Courses on {ai_topic}", "url": f"https://www.coursera.org/search?query={ai_topic}%20{ai_subject}&index=prod_all_launched_products_term_optimization"},
+                                {"name": f"edX: {ai_topic} in {ai_subject}", "url": f"https://www.edx.org/search?q={ai_topic}+{ai_subject}"},
+                                {"name": f"FutureLearn: {ai_subject} Courses", "url": f"https://www.futurelearn.com/search?q={ai_topic}+{ai_subject}"}
+                            ]
+                            books_articles = [
+                                {"name": f"OpenStax: Free {ai_subject} Textbooks", "url": f"https://openstax.org/subjects/{ai_subject.lower()}"},
+                                {"name": f"Science Direct Articles on {ai_topic}", "url": f"https://www.sciencedirect.com/search?qs={ai_topic}"},
+                                {"name": f"Nature: Research on {ai_topic}", "url": f"https://www.nature.com/search?q={ai_topic}&journal="}
+                            ]
+                            videos_podcasts = [
+                                {"name": f"Crash Course {ai_subject}", "url": f"https://www.youtube.com/c/crashcourse/search?query={ai_topic}"},
+                                {"name": f"Science Friday Podcasts on {ai_topic}", "url": f"https://www.sciencefriday.com/search/?s={ai_topic}"},
+                                {"name": f"TED-Ed Science Videos", "url": f"https://ed.ted.com/search?qs={ai_topic}"}
+                            ]
+                            next_topics = [
+                                f"Designing more complex investigations of {ai_topic}",
+                                f"Exploring current scientific research related to {ai_topic}",
+                                f"Examining real-world applications and technologies based on {ai_topic}"
+                            ]
+                        elif ai_subject.lower() in ["english", "language arts", "literature"]:
+                            resources = [
+                                {"name": f"ReadWriteThink: {ai_topic} Resources", "url": f"http://www.readwritethink.org/search/?resource_type=6-8&q={ai_topic.replace(' ', '+')}"},
+                                {"name": f"CommonLit: {ai_topic} Texts", "url": f"https://www.commonlit.org/en/texts?search_term={ai_topic.replace(' ', '+')}"},
+                                {"name": f"Poetry Foundation: {ai_topic}", "url": f"https://www.poetryfoundation.org/search?query={ai_topic.replace(' ', '+')}"},
+                                {"name": f"Purdue OWL: Writing about {ai_topic}", "url": "https://owl.purdue.edu/owl/general_writing/index.html"}
+                            ]
+                            online_courses = [
+                                {"name": f"Coursera: {ai_topic} in Literature", "url": f"https://www.coursera.org/search?query={ai_topic}%20literature&index=prod_all_launched_products_term_optimization"},
+                                {"name": f"edX: Courses on {ai_topic}", "url": f"https://www.edx.org/search?q={ai_topic}+literature"},
+                                {"name": f"Udemy: {ai_topic} Analysis", "url": f"https://www.udemy.com/courses/search/?src=ukw&q={ai_topic}+literature"}
+                            ]
+                            books_articles = [
+                                {"name": f"Project Gutenberg: Free Classic Texts", "url": f"https://www.gutenberg.org/ebooks/search/?query={ai_topic}"},
+                                {"name": f"JSTOR Articles on {ai_topic}", "url": f"https://www.jstor.org/action/doBasicSearch?Query={ai_topic}+literature"},
+                                {"name": f"Google Scholar: Research on {ai_topic}", "url": f"https://scholar.google.com/scholar?q={ai_topic}+literature"}
+                            ]
+                            videos_podcasts = [
+                                {"name": f"Crash Course Literature", "url": f"https://www.youtube.com/playlist?list=PL8dPuuaLjXtOeEc9ME62zTfqc0h6Pe8vb"},
+                                {"name": f"The Literary Life Podcast", "url": "https://www.literarylife.org/podcast"},
+                                {"name": f"TED Talks on Literature", "url": f"https://www.ted.com/search?q={ai_topic}+literature"}
+                            ]
+                            next_topics = [
+                                f"Comparative analysis of different works addressing {ai_topic}",
+                                f"Creative writing projects inspired by {ai_topic}",
+                                f"Multimedia exploration of {ai_topic} through film, art, or music"
+                            ]
+                        elif ai_subject.lower() in ["history", "social studies"]:
+                            resources = [
+                                {"name": f"Library of Congress: {ai_topic}", "url": f"https://www.loc.gov/search/?q={ai_topic.replace(' ', '+')}"},
+                                {"name": f"National Archives: {ai_topic} Documents", "url": f"https://www.archives.gov/research/search?q={ai_topic.replace(' ', '+')}"},
+                                {"name": f"Stanford History Education Group: {ai_topic}", "url": f"https://sheg.stanford.edu/search?search={ai_topic.replace(' ', '+')}"},
+                                {"name": f"Facing History: {ai_topic}", "url": f"https://www.facinghistory.org/search?keys={ai_topic.replace(' ', '+')}&type=All"}
+                            ]
+                            online_courses = [
+                                {"name": f"Coursera: {ai_topic} in History", "url": f"https://www.coursera.org/search?query={ai_topic}%20history&index=prod_all_launched_products_term_optimization"},
+                                {"name": f"edX: Historical Analysis of {ai_topic}", "url": f"https://www.edx.org/search?q={ai_topic}+history"},
+                                {"name": f"FutureLearn: {ai_topic} Courses", "url": f"https://www.futurelearn.com/search?q={ai_topic}+history"}
+                            ]
+                            books_articles = [
+                                {"name": f"JSTOR Articles on {ai_topic}", "url": f"https://www.jstor.org/action/doBasicSearch?Query={ai_topic}+history"},
+                                {"name": f"Google Books on {ai_topic}", "url": f"https://www.google.com/search?tbm=bks&q={ai_topic}+history"},
+                                {"name": f"Internet History Sourcebooks", "url": "https://sourcebooks.fordham.edu/"}
+                            ]
+                            videos_podcasts = [
+                                {"name": f"Crash Course History", "url": f"https://www.youtube.com/c/crashcourse/search?query={ai_topic}+history"},
+                                {"name": f"Dan Carlin's Hardcore History", "url": "https://www.dancarlin.com/hardcore-history-series/"},
+                                {"name": f"BBC History Podcasts", "url": "https://www.bbc.co.uk/sounds/category/factual-history"}
+                            ]
+                            next_topics = [
+                                f"Examining different historical perspectives on {ai_topic}",
+                                f"Investigating the long-term impacts and legacy of {ai_topic}",
+                                f"Connecting {ai_topic} to current events and contemporary issues"
+                            ]
+                        else:
+                            resources = [
+                                {"name": f"TED-Ed: {ai_topic}", "url": f"https://ed.ted.com/search?qs={ai_topic.replace(' ', '+')}"},
+                                {"name": f"PBS Learning Media: {ai_topic}", "url": f"https://www.pbslearningmedia.org/search/?q={ai_topic.replace(' ', '+')}"},
+                                {"name": f"Smithsonian Education: {ai_topic}", "url": f"https://www.si.edu/search/education-resources?edan_q={ai_topic.replace(' ', '+')}"},
+                                {"name": f"OER Commons: {ai_topic}", "url": f"https://www.oercommons.org/search?f.search={ai_topic.replace(' ', '+')}&f.general_subject=arts"}
+                            ]
+                            online_courses = [
+                                {"name": f"Coursera: {ai_topic} Courses", "url": f"https://www.coursera.org/search?query={ai_topic}&index=prod_all_launched_products_term_optimization"},
+                                {"name": f"edX: Learn about {ai_topic}", "url": f"https://www.edx.org/search?q={ai_topic}"},
+                                {"name": f"Udemy: {ai_topic} Classes", "url": f"https://www.udemy.com/courses/search/?src=ukw&q={ai_topic}"}
+                            ]
+                            books_articles = [
+                                {"name": f"Google Scholar: Research on {ai_topic}", "url": f"https://scholar.google.com/scholar?q={ai_topic}"},
+                                {"name": f"Open Textbook Library", "url": "https://open.umn.edu/opentextbooks/"},
+                                {"name": f"JSTOR Articles on {ai_topic}", "url": f"https://www.jstor.org/action/doBasicSearch?Query={ai_topic}"}
+                            ]
+                            videos_podcasts = [
+                                {"name": f"YouTube Educational Videos on {ai_topic}", "url": f"https://www.youtube.com/results?search_query={ai_topic}+education"},
+                                {"name": f"TED Talks on {ai_topic}", "url": f"https://www.ted.com/search?q={ai_topic}"},
+                                {"name": f"Educational Podcasts on {ai_topic}", "url": f"https://player.fm/search/{ai_topic}"}
+                            ]
+                            next_topics = [
+                                f"Deeper exploration of advanced concepts in {ai_topic}",
+                                f"Interdisciplinary connections between {ai_topic} and other subjects",
+                                f"Project-based learning activities centered on {ai_topic}"
+                            ]
+                        
+                        # Display suggested next topics
                         st.write("**Suggested Next Topics:**")
 
                         for topic in next_topics:
@@ -2696,21 +2813,6 @@
             
             metrics = dashboard_data.get('class_metrics', {})
             col1, col2, col3, col4 = st.columns(4)
-<<<<<<< HEAD
-                with col1:
-
-                avg_score = metrics.get('average_score', 0)
-                st.metric("Average Score", f"{avg_score:.1f}%")
-                with col2:
-
-                completion_rate = metrics.get('completion_rate', 0) * 100
-                st.metric("Completion Rate", f"{completion_rate:.1f}%")
-
-            
-            with col3:
-
-                at_risk_count = metrics.get('at_risk_students', 0)
-=======
             
             with col1:
                 avg_score = metrics.get('average_score', 0)
@@ -2722,17 +2824,11 @@
             
             with col3:
                 on_time_rate = metrics.get('on_time_rate', 0)
->>>>>>> b4bc4297
                 st.metric("At-Risk Students", at_risk_count)
 
             
             with col4:
-<<<<<<< HEAD
-
-                on_track_count = metrics.get('on_track_students', 0)
-=======
                 passing_rate = metrics.get('passing_rate', 0)
->>>>>>> b4bc4297
                 st.metric("On-Track Students", on_track_count)
             
             # Display grade distribution
@@ -2828,17 +2924,9 @@
                         st.subheader("Suggested Interventions")
                         for suggestion in dashboard_data['gap_suggestions']:
                             st.write(f"- {suggestion}")
-<<<<<<< HEAD
-        else:
-            st.warning("Unable to generate class dashboard. Ensure students are enrolled and have submitted assignments.")
-
-    
-    with tab2:
-=======
             
             # Student performance by skill category
             st.subheader('Student Performance by Skill Category')
->>>>>>> b4bc4297
 
         st.header("Student Comparison")
         
@@ -2983,17 +3071,10 @@
                                 st.dataframe(skill_df)
             # Display student skill gaps
                     st.warning("Unable to generate student comparison. Please ensure selected students have submitted assignments.")
-<<<<<<< HEAD
-                                                else:
-                st.info("Please select at least one student to compare.")
-
-=======
             st.subheader('Student Skill Gaps')
             st.info("Please select at least one student to compare.")
->>>>>>> b4bc4297
     
     with tab3:
-
         st.header("Longitudinal Analysis")
         
         # Use TeacherAnalyticsService to generate longitudinal analysis
@@ -3845,14 +3926,9 @@
                     if status_groups['developing']:
                         for skill in status_groups['developing']:
                             st.warning(f"{skill['name']} ({skill['proficiency']*100:.1f}%)")
-<<<<<<< HEAD
-                else:
-                        st.info("No developing skills yet")
-=======
                 # Personalized learning recommendations
                 st.subheader('Personalized Learning Recommendations')
                 
->>>>>>> b4bc4297
                 with col2:
 
                     st.write("**Proficient Skills**")
